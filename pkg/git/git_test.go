--- conflicted
+++ resolved
@@ -68,7 +68,6 @@
 		)
 		assert.Equal(t, err, nil)
 
-<<<<<<< HEAD
 		head, err := repo.Head()
 		assert.Equal(t, err, nil)
 		assert.Equal(t, head.Hash().String(), "4e59d5852cd76542f9f0ec65e5773ca9f4e02462")
@@ -106,11 +105,6 @@
 		_, err = os.Stat(filepath.Join(tmpdir, "refs"))
 		assert.Equal(t, os.IsNotExist(err), false)
 	})
-=======
-	head, err := repo.Head()
-	assert.Equal(t, err, nil)
-	assert.Equal(t, head.Hash().String(), "4e59d5852cd76542f9f0ec65e5773ca9f4e02462")
-	assert.Equal(t, err, nil)
 }
 
 func TestCloneWithOptionsBare(t *testing.T) {
@@ -200,5 +194,4 @@
     // Instead, we can verify that the commit exists in the repository
     _, err = repo.CommitObject(plumbing.NewHash(commitSHA))
     assert.NilError(t, err, "Expected commit to exist in the repository")
->>>>>>> 2c16041e
 }