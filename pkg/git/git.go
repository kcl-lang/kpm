package git

import (
	"encoding/json"
	"errors"
	"fmt"
	"io"
	"net/http"
	"regexp"
	"time"
	"os/exec"

	"github.com/go-git/go-git/v5"
	"github.com/go-git/go-git/v5/plumbing"
	"github.com/hashicorp/go-getter"
	giturl "github.com/kubescape/go-git-url"
)

// CloneOptions is a struct for specifying options for cloning a git repository
type CloneOptions struct {
<<<<<<< HEAD
	RepoURL    string
	Commit     string
	Tag        string
	SubPackage string
	Branch     string
	LocalPath  string
	Writer     io.Writer
=======
	RepoURL   string
	Commit    string
	Tag       string
	Branch    string
	LocalPath string
	Writer    io.Writer
	Bare      bool // New field to indicate if the clone should be bare
>>>>>>> 2b1e0b91
}

// CloneOption is a function that modifies CloneOptions
type CloneOption func(*CloneOptions)

func NewCloneOptions(repoUrl, commit, tag, subpackage, branch, localpath string, Writer io.Writer) *CloneOptions {
	return &CloneOptions{
		RepoURL:    repoUrl,
		Commit:     commit,
		Tag:        tag,
		SubPackage: subpackage,
		Branch:     branch,
		LocalPath:  localpath,
		Writer:     Writer,
	}
}

// WithBare sets the bare flag for CloneOptions
func WithBare(isBare bool) CloneOption {
	return func(o *CloneOptions) {
		o.Bare = isBare
	}
}

// WithRepoURL sets the repo URL for CloneOptions
func WithRepoURL(repoURL string) CloneOption {
	return func(o *CloneOptions) {
		o.RepoURL = repoURL
	}
}

// WithBranch sets the branch for CloneOptions
func WithBranch(branch string) CloneOption {
	return func(o *CloneOptions) {
		o.Branch = branch
	}
}

// WithCommit sets the commit for CloneOptions
func WithCommit(commit string) CloneOption {
	return func(o *CloneOptions) {
		o.Commit = commit
	}
}

// WithSubPackage sets the subpackage for CloneOptions
func WithSubPackage(subpackage string) CloneOption {
	return func(o *CloneOptions) {
		o.SubPackage = subpackage
	}
}

// WithTag sets the tag for CloneOptions
func WithTag(tag string) CloneOption {
	return func(o *CloneOptions) {
		o.Tag = tag
	}
}

// WithLocalPath sets the local path for CloneOptions
func WithLocalPath(localPath string) CloneOption {
	return func(o *CloneOptions) {
		o.LocalPath = localPath
	}
}

// WithWriter sets the writer for CloneOptions
func WithWriter(writer io.Writer) CloneOption {
	return func(o *CloneOptions) {
		o.Writer = writer
	}
}

// Validate checks if the CloneOptions are valid
func (cloneOpts *CloneOptions) Validate() error {
	onlyOneAllowed := 0
	onlyOnePackageAllowed := 0
	if cloneOpts.Branch != "" {
		onlyOneAllowed++
	}
	if cloneOpts.Tag != "" {
		onlyOneAllowed++
	}
	if cloneOpts.Commit != "" {
		onlyOneAllowed++
	}
	if cloneOpts.SubPackage != "" {
		onlyOnePackageAllowed++
	}

	if onlyOneAllowed > 1 {
		return errors.New("only one of branch, tag or commit is allowed")
	}
	if onlyOnePackageAllowed > 1 {
		return errors.New("only one subpackage is allowed")
	}

	return nil
}

// Clone clones a git repository
func (cloneOpts *CloneOptions) cloneBare() (*git.Repository, error) {
	args := []string{"clone", "--bare"}
	if cloneOpts.Commit != "" {
		args = append(args, "--no-checkout")
	}
	args = append(args, cloneOpts.RepoURL, cloneOpts.LocalPath)
	
	cmd := exec.Command("git", args...)
	cmd.Stdout = cloneOpts.Writer
	cmd.Stderr = cloneOpts.Writer

	if err := cmd.Run(); err != nil {
		return nil, fmt.Errorf("failed to clone bare repository: %w", err)
	}

	repo, err := git.PlainOpen(cloneOpts.LocalPath)
	if err != nil {
		return nil, err
	}

	if cloneOpts.Commit != "" {
		cmd = exec.Command("git", "update-ref", "HEAD", cloneOpts.Commit)
		cmd.Dir = cloneOpts.LocalPath
		cmd.Stdout = cloneOpts.Writer
		cmd.Stderr = cloneOpts.Writer
		if err := cmd.Run(); err != nil {
			return nil, fmt.Errorf("failed to update HEAD to specified commit: %w", err)
		}
	}


	return repo, nil
}

// CheckoutFromBare checks out the specified reference from a bare repository
func (cloneOpts *CloneOptions) CheckoutFromBare() error {
    if !cloneOpts.Bare {
        return errors.New("repository is not bare")
    }

    var reference string

    if cloneOpts.Branch != "" {
        reference = "refs/heads/" + cloneOpts.Branch
    } else if cloneOpts.Tag != "" {
        reference = "refs/tags/" + cloneOpts.Tag
    } else if cloneOpts.Commit != "" {
        reference = cloneOpts.Commit
    } else {
        return errors.New("no reference specified for checkout")
    }

    cmd := exec.Command("git", "-C", cloneOpts.LocalPath, "symbolic-ref", "HEAD", reference)
    if cloneOpts.Commit != "" {
        cmd = exec.Command("git", "-C", cloneOpts.LocalPath, "update-ref", "HEAD", reference)
    }
    cmd.Stdout = cloneOpts.Writer
    cmd.Stderr = cloneOpts.Writer

    if err := cmd.Run(); err != nil {
        return fmt.Errorf("failed to update HEAD in bare repository: %w", err)
    }

    return nil
}

// Clone clones a git repository
func (cloneOpts *CloneOptions) Clone() (*git.Repository, error) {
	if err := cloneOpts.Validate(); err != nil {
		return nil, err
	}

	url, err := cloneOpts.ForceGitUrl()
	if err != nil {
		return nil, err
	}

	if err := getter.GetAny(cloneOpts.LocalPath, url); err != nil {
		return nil, err
	}

	repo, err := git.PlainOpen(cloneOpts.LocalPath)
	if err != nil {
		return nil, err
	}

	return repo, nil
}

// CloneWithOpts will clone from `repoURL` to `localPath` via git by using CloneOptions
func CloneWithOpts(opts ...CloneOption) (*git.Repository, error) {
	cloneOpts := &CloneOptions{}
	for _, opt := range opts {
		opt(cloneOpts)
	}

	err := cloneOpts.Validate()
	if err != nil {
		return nil, err
	}

	if cloneOpts.Bare {
		return cloneOpts.cloneBare()
	}

	return cloneOpts.Clone()
}

// Clone will clone from `repoURL` to `localPath` via git by tag name.
// Deprecated: This function will be removed in a future version. Use CloneWithOpts instead.
func Clone(repoURL string, tagName string, localPath string, writer io.Writer) (*git.Repository, error) {
	repo, err := git.PlainClone(localPath, false, &git.CloneOptions{
		URL:           repoURL,
		Progress:      writer,
		ReferenceName: plumbing.ReferenceName(plumbing.NewTagReferenceName(tagName)),
	})
	return repo, err
}

type GitHubRelease struct {
	TagName string `json:"tag_name"`
}

// parseNextPageURL extracts the 'next' page URL from the 'Link' header
func parseNextPageURL(linkHeader string) (string, error) {
	// Regex to extract 'next' page URL from the link header
	r := regexp.MustCompile(`<([^>]+)>;\s*rel="next"`)
	matches := r.FindStringSubmatch(linkHeader)

	if len(matches) < 2 {
		return "", errors.New("next page URL not found")
	}
	return matches[1], nil
}

// GetAllGithubReleases fetches all releases from a GitHub repository
func GetAllGithubReleases(url string) ([]string, error) {
	// Initialize and parse the URL to extract owner and repo names
	gitURL, err := giturl.NewGitURL(url)
	if err != nil {
		return nil, err
	}

	if gitURL.GetHostName() != "github.com" {
		return nil, errors.New("only GitHub repositories are currently supported")
	}

	// Construct initial API URL for the first page
	apiBase := fmt.Sprintf("https://api.github.com/repos/%s/%s/releases", gitURL.GetOwnerName(), gitURL.GetRepoName())
	apiURL := fmt.Sprintf("%s?per_page=100&page=1", apiBase)

	client := http.Client{
		Timeout: 10 * time.Second,
	}

	var releaseTags []string

	for apiURL != "" {
		req, err := http.NewRequest("GET", apiURL, nil)
		if err != nil {
			return nil, err
		}

		resp, err := client.Do(req)
		if err != nil {
			return nil, err
		}
		defer resp.Body.Close()

		if resp.StatusCode != http.StatusOK {
			return nil, fmt.Errorf("failed to fetch tags, status code: %d", resp.StatusCode)
		}

		// Decode the JSON response into a slice of releases
		var releases []GitHubRelease
		if err := json.NewDecoder(resp.Body).Decode(&releases); err != nil {
			return nil, err
		}

		// Extract tag names from the releases
		for _, release := range releases {
			releaseTags = append(releaseTags, release.TagName)
		}

		// Read the `Link` header to get the next page URL, if available
		linkHeader := resp.Header.Get("Link")
		if linkHeader != "" {
			nextURL, err := parseNextPageURL(linkHeader)
			if err != nil {
				apiURL = ""
			} else {
				apiURL = nextURL
			}
		} else {
			apiURL = ""
		}
		fmt.Println(apiURL)
	}

	return releaseTags, nil
}<|MERGE_RESOLUTION|>--- conflicted
+++ resolved
@@ -18,7 +18,6 @@
 
 // CloneOptions is a struct for specifying options for cloning a git repository
 type CloneOptions struct {
-<<<<<<< HEAD
 	RepoURL    string
 	Commit     string
 	Tag        string
@@ -26,15 +25,7 @@
 	Branch     string
 	LocalPath  string
 	Writer     io.Writer
-=======
-	RepoURL   string
-	Commit    string
-	Tag       string
-	Branch    string
-	LocalPath string
-	Writer    io.Writer
-	Bare      bool // New field to indicate if the clone should be bare
->>>>>>> 2b1e0b91
+	Bare       bool // New field to indicate if the clone should be bare
 }
 
 // CloneOption is a function that modifies CloneOptions
