--- conflicted
+++ resolved
@@ -6,9 +6,9 @@
 	"fmt"
 	"io"
 	"net/http"
+	"os/exec"
 	"regexp"
 	"time"
-	"os/exec"
 
 	"github.com/go-git/go-git/v5"
 	"github.com/go-git/go-git/v5/plumbing"
@@ -111,24 +111,13 @@
 }
 
 // Clone clones a git repository
-<<<<<<< HEAD
-func (cloneOpts *CloneOptions) CloneBare() (*git.Repository, error) {
-	if err := cloneOpts.Validate(); err != nil {
-		return nil, err
-	}
-
-	repo, err := git.PlainClone(cloneOpts.LocalPath, cloneOpts.Bare, &git.CloneOptions{
-		URL:      cloneOpts.RepoURL,
-		Progress: cloneOpts.Writer,
-	})
-=======
 func (cloneOpts *CloneOptions) cloneBare() (*git.Repository, error) {
 	args := []string{"clone", "--bare"}
 	if cloneOpts.Commit != "" {
 		args = append(args, "--no-checkout")
 	}
 	args = append(args, cloneOpts.RepoURL, cloneOpts.LocalPath)
-	
+
 	cmd := exec.Command("git", args...)
 	cmd.Stdout = cloneOpts.Writer
 	cmd.Stderr = cloneOpts.Writer
@@ -138,13 +127,10 @@
 	}
 
 	repo, err := git.PlainOpen(cloneOpts.LocalPath)
->>>>>>> 2c16041e
-	if err != nil {
-		return nil, err
-	}
-
-<<<<<<< HEAD
-=======
+	if err != nil {
+		return nil, err
+	}
+
 	if cloneOpts.Commit != "" {
 		cmd = exec.Command("git", "update-ref", "HEAD", cloneOpts.Commit)
 		cmd.Dir = cloneOpts.LocalPath
@@ -155,72 +141,39 @@
 		}
 	}
 
-
->>>>>>> 2c16041e
 	return repo, nil
 }
 
 // CheckoutFromBare checks out the specified reference from a bare repository
 func (cloneOpts *CloneOptions) CheckoutFromBare() error {
-<<<<<<< HEAD
 	if !cloneOpts.Bare {
 		return errors.New("repository is not bare")
 	}
 
-	repo, err := git.PlainOpen(cloneOpts.LocalPath)
-	if err != nil {
-		return err
-	}
-
-	worktree, err := repo.Worktree()
-	if err != nil {
-		return err
-	}
-
-	checkoutOpts := &git.CheckoutOptions{
-		Force: true,
-	}
+	var reference string
 
 	if cloneOpts.Branch != "" {
-		checkoutOpts.Branch = plumbing.NewBranchReferenceName(cloneOpts.Branch)
+		reference = "refs/heads/" + cloneOpts.Branch
 	} else if cloneOpts.Tag != "" {
-		checkoutOpts.Branch = plumbing.NewTagReferenceName(cloneOpts.Tag)
+		reference = "refs/tags/" + cloneOpts.Tag
 	} else if cloneOpts.Commit != "" {
-		hash := plumbing.NewHash(cloneOpts.Commit)
-		checkoutOpts.Hash = hash
-	}
-
-	return worktree.Checkout(checkoutOpts)
-=======
-    if !cloneOpts.Bare {
-        return errors.New("repository is not bare")
-    }
-
-    var reference string
-
-    if cloneOpts.Branch != "" {
-        reference = "refs/heads/" + cloneOpts.Branch
-    } else if cloneOpts.Tag != "" {
-        reference = "refs/tags/" + cloneOpts.Tag
-    } else if cloneOpts.Commit != "" {
-        reference = cloneOpts.Commit
-    } else {
-        return errors.New("no reference specified for checkout")
-    }
-
-    cmd := exec.Command("git", "-C", cloneOpts.LocalPath, "symbolic-ref", "HEAD", reference)
-    if cloneOpts.Commit != "" {
-        cmd = exec.Command("git", "-C", cloneOpts.LocalPath, "update-ref", "HEAD", reference)
-    }
-    cmd.Stdout = cloneOpts.Writer
-    cmd.Stderr = cloneOpts.Writer
-
-    if err := cmd.Run(); err != nil {
-        return fmt.Errorf("failed to update HEAD in bare repository: %w", err)
-    }
-
-    return nil
->>>>>>> 2c16041e
+		reference = cloneOpts.Commit
+	} else {
+		return errors.New("no reference specified for checkout")
+	}
+
+	cmd := exec.Command("git", "-C", cloneOpts.LocalPath, "symbolic-ref", "HEAD", reference)
+	if cloneOpts.Commit != "" {
+		cmd = exec.Command("git", "-C", cloneOpts.LocalPath, "update-ref", "HEAD", reference)
+	}
+	cmd.Stdout = cloneOpts.Writer
+	cmd.Stderr = cloneOpts.Writer
+
+	if err := cmd.Run(); err != nil {
+		return fmt.Errorf("failed to update HEAD in bare repository: %w", err)
+	}
+
+	return nil
 }
 
 // Clone clones a git repository
@@ -267,28 +220,8 @@
 		return nil, err
 	}
 
-<<<<<<< HEAD
-	var repo *git.Repository
-
-	if cloneOpts.Bare {
-		repo, err = cloneOpts.CloneBare()
-		if err != nil {
-			return nil, err
-		}
-
-		err = cloneOpts.CheckoutFromBare()
-		if err != nil {
-			return nil, err
-		}
-	} else {
-		repo, err = cloneOpts.Clone()
-		if err != nil {
-			return nil, err
-		}
-=======
 	if cloneOpts.Bare {
 		return cloneOpts.cloneBare()
->>>>>>> 2c16041e
 	}
 
 	return cloneOpts.Clone()
