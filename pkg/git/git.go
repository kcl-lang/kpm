--- conflicted
+++ resolved
@@ -9,7 +9,6 @@
 	"os/exec"
 	"regexp"
 	"time"
-	"os/exec"
 
 	"github.com/go-git/go-git/v5"
 	"github.com/go-git/go-git/v5/plumbing"
@@ -111,7 +110,6 @@
 	return nil
 }
 
-<<<<<<< HEAD
 // CheckoutFromBare checks out the specified reference from a bare repository
 // func (cloneOpts *CloneOptions) CheckoutFromBare() error {
 //     if !cloneOpts.Bare {
@@ -141,30 +139,9 @@
 //         checkoutOpts.Hash = hash
 //     }
 
-//     return worktree.Checkout(checkoutOpts)
-// }
-
-// Clone clones a git repository, handling both bare and non-bare options
-func (cloneOpts *CloneOptions) Clone() (*git.Repository, error) {
-	if err := cloneOpts.Validate(); err != nil {
-		return nil, err
-	}
-
-	if cloneOpts.Bare {
-		// Use local git command to clone as bare repository
-		cmdArgs := []string{"clone", "--bare", cloneOpts.RepoURL, cloneOpts.LocalPath}
-		cmd := exec.Command("git", cmdArgs...)
-
-		output, err := cmd.CombinedOutput()
-		if err != nil {
-			return nil, fmt.Errorf("failed to clone repository: %s, error: %w", string(output), err)
-		}
-
-		repo, err := git.PlainOpen(cloneOpts.LocalPath)
-		if err != nil {
-			return nil, err
-		}
-=======
+//	    return worktree.Checkout(checkoutOpts)
+//	}
+//
 // Clone clones a git repository
 func (cloneOpts *CloneOptions) cloneBare() (*git.Repository, error) {
 	args := []string{"clone", "--bare"}
@@ -172,7 +149,7 @@
 		args = append(args, "--no-checkout")
 	}
 	args = append(args, cloneOpts.RepoURL, cloneOpts.LocalPath)
-	
+
 	cmd := exec.Command("git", args...)
 	cmd.Stdout = cloneOpts.Writer
 	cmd.Stderr = cloneOpts.Writer
@@ -196,42 +173,61 @@
 		}
 	}
 
-
 	return repo, nil
 }
 
 // CheckoutFromBare checks out the specified reference from a bare repository
 func (cloneOpts *CloneOptions) CheckoutFromBare() error {
-    if !cloneOpts.Bare {
-        return errors.New("repository is not bare")
-    }
-
-    var reference string
-
-    if cloneOpts.Branch != "" {
-        reference = "refs/heads/" + cloneOpts.Branch
-    } else if cloneOpts.Tag != "" {
-        reference = "refs/tags/" + cloneOpts.Tag
-    } else if cloneOpts.Commit != "" {
-        reference = cloneOpts.Commit
-    } else {
-        return errors.New("no reference specified for checkout")
-    }
-
-    cmd := exec.Command("git", "-C", cloneOpts.LocalPath, "symbolic-ref", "HEAD", reference)
-    if cloneOpts.Commit != "" {
-        cmd = exec.Command("git", "-C", cloneOpts.LocalPath, "update-ref", "HEAD", reference)
-    }
-    cmd.Stdout = cloneOpts.Writer
-    cmd.Stderr = cloneOpts.Writer
-
-    if err := cmd.Run(); err != nil {
-        return fmt.Errorf("failed to update HEAD in bare repository: %w", err)
-    }
-
-    return nil
-}
->>>>>>> 2c16041e
+	if !cloneOpts.Bare {
+		return errors.New("repository is not bare")
+	}
+
+	var reference string
+
+	if cloneOpts.Branch != "" {
+		reference = "refs/heads/" + cloneOpts.Branch
+	} else if cloneOpts.Tag != "" {
+		reference = "refs/tags/" + cloneOpts.Tag
+	} else if cloneOpts.Commit != "" {
+		reference = cloneOpts.Commit
+	} else {
+		return errors.New("no reference specified for checkout")
+	}
+
+	cmd := exec.Command("git", "-C", cloneOpts.LocalPath, "symbolic-ref", "HEAD", reference)
+	if cloneOpts.Commit != "" {
+		cmd = exec.Command("git", "-C", cloneOpts.LocalPath, "update-ref", "HEAD", reference)
+	}
+	cmd.Stdout = cloneOpts.Writer
+	cmd.Stderr = cloneOpts.Writer
+
+	if err := cmd.Run(); err != nil {
+		return fmt.Errorf("failed to update HEAD in bare repository: %w", err)
+	}
+
+	return nil
+}
+
+// Clone clones a git repository, handling both bare and non-bare options
+func (cloneOpts *CloneOptions) Clone() (*git.Repository, error) {
+	if err := cloneOpts.Validate(); err != nil {
+		return nil, err
+	}
+
+	if cloneOpts.Bare {
+		// Use local git command to clone as bare repository
+		cmdArgs := []string{"clone", "--bare", cloneOpts.RepoURL, cloneOpts.LocalPath}
+		cmd := exec.Command("git", cmdArgs...)
+
+		output, err := cmd.CombinedOutput()
+		if err != nil {
+			return nil, fmt.Errorf("failed to clone repository: %s, error: %w", string(output), err)
+		}
+
+		repo, err := git.PlainOpen(cloneOpts.LocalPath)
+		if err != nil {
+			return nil, err
+		}
 
 		return repo, nil
 	}
@@ -275,13 +271,10 @@
 		return nil, err
 	}
 
-<<<<<<< HEAD
-=======
 	if cloneOpts.Bare {
 		return cloneOpts.cloneBare()
 	}
 
->>>>>>> 2c16041e
 	return cloneOpts.Clone()
 }
 
