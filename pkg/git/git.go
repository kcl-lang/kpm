package git

import (
	"encoding/json"
	"errors"
	"fmt"
	"io"
	"net/http"
	"regexp"
	"time"
	"os/exec"

	"github.com/go-git/go-git/v5"
	"github.com/go-git/go-git/v5/plumbing"
	"github.com/hashicorp/go-getter"
	giturl "github.com/kubescape/go-git-url"
)

// CloneOptions is a struct for specifying options for cloning a git repository
type CloneOptions struct {
	RepoURL   string
	Commit    string
	Tag       string
	Branch    string
	LocalPath string
	Writer    io.Writer
	Bare      bool // New field to indicate if the clone should be bare
}

// CloneOption is a function that modifies CloneOptions
type CloneOption func(*CloneOptions)

func NewCloneOptions(repoUrl, commit, tag, branch, localpath string, Writer io.Writer) *CloneOptions {
	return &CloneOptions{
		RepoURL:   repoUrl,
		Commit:    commit,
		Tag:       tag,
		Branch:    branch,
		LocalPath: localpath,
		Writer:    Writer,
	}
}

// WithBare sets the bare flag for CloneOptions
func WithBare(isBare bool) CloneOption {
	return func(o *CloneOptions) {
		o.Bare = isBare
	}
}

// WithRepoURL sets the repo URL for CloneOptions
func WithRepoURL(repoURL string) CloneOption {
	return func(o *CloneOptions) {
		o.RepoURL = repoURL
	}
}

// WithBranch sets the branch for CloneOptions
func WithBranch(branch string) CloneOption {
	return func(o *CloneOptions) {
		o.Branch = branch
	}
}

// WithCommit sets the commit for CloneOptions
func WithCommit(commit string) CloneOption {
	return func(o *CloneOptions) {
		o.Commit = commit
	}
}

// WithTag sets the tag for CloneOptions
func WithTag(tag string) CloneOption {
	return func(o *CloneOptions) {
		o.Tag = tag
	}
}

// WithLocalPath sets the local path for CloneOptions
func WithLocalPath(localPath string) CloneOption {
	return func(o *CloneOptions) {
		o.LocalPath = localPath
	}
}

// WithWriter sets the writer for CloneOptions
func WithWriter(writer io.Writer) CloneOption {
	return func(o *CloneOptions) {
		o.Writer = writer
	}
}

// Validate checks if the CloneOptions are valid
func (cloneOpts *CloneOptions) Validate() error {
	onlyOneAllowed := 0
	if cloneOpts.Branch != "" {
		onlyOneAllowed++
	}
	if cloneOpts.Tag != "" {
		onlyOneAllowed++
	}
	if cloneOpts.Commit != "" {
		onlyOneAllowed++
	}

	if onlyOneAllowed > 1 {
		return errors.New("only one of branch, tag or commit is allowed")
	}

	return nil
}

// Clone clones a git repository
func (cloneOpts *CloneOptions) cloneBare() (*git.Repository, error) {
	if err := cloneOpts.Validate(); err != nil {
		return nil, err
	}

	args := []string{"clone", "--bare"}

	if cloneOpts.Commit != "" {
		args = append(args, "--no-checkout")
	}
	args = append(args, cloneOpts.RepoURL, cloneOpts.LocalPath)
	
	cmd := exec.Command("git", args...)
	cmd.Stdout = cloneOpts.Writer
	cmd.Stderr = cloneOpts.Writer

	if err := cmd.Run(); err != nil {
		return nil, fmt.Errorf("failed to clone bare repository: %w", err)
	}

	repo, err := git.PlainOpen(cloneOpts.LocalPath)
	if err != nil {
		return nil, err
	}

	if cloneOpts.Commit != "" {
		cmd = exec.Command("git", "update-ref", "HEAD", cloneOpts.Commit)
		cmd.Dir = cloneOpts.LocalPath
		cmd.Stdout = cloneOpts.Writer
		cmd.Stderr = cloneOpts.Writer
		if err := cmd.Run(); err != nil {
			return nil, fmt.Errorf("failed to update HEAD to specified commit: %w", err)
		}
	}

	return repo, nil	
}

// CheckoutFromBare checks out the specified reference from a bare repository
func (cloneOpts *CloneOptions) CheckoutFromBare() error {
    if !cloneOpts.Bare {
        return errors.New("repository is not bare")
    }

    var reference string

    if cloneOpts.Branch != "" {
        reference = "refs/heads/" + cloneOpts.Branch
    } else if cloneOpts.Tag != "" {
        reference = "refs/tags/" + cloneOpts.Tag
    } else if cloneOpts.Commit != "" {
        reference = cloneOpts.Commit
    } else {
        return errors.New("no reference specified for checkout")
    }

	cmd := exec.Command("git", "-C", cloneOpts.LocalPath, "symbolic-ref", "HEAD", reference)

	if cloneOpts.Commit != "" {
        cmd = exec.Command("git", "-C", cloneOpts.LocalPath, "update-ref", "HEAD", reference)
    }

	cmd.Stdout = cloneOpts.Writer
    cmd.Stderr = cloneOpts.Writer

    if err := cmd.Run(); err != nil {
        return fmt.Errorf("failed to update HEAD in bare repository: %w", err)
    }

    return nil
}

// CheckoutFromBare checks out the specified reference from a bare repository
func (cloneOpts *CloneOptions) CheckoutFromBare() error {
	if !cloneOpts.Bare {
		return errors.New("repository is not bare")
	}

	repo, err := git.PlainOpen(cloneOpts.LocalPath)
	if err != nil {
		return err
	}

	worktree, err := repo.Worktree()
	if err != nil {
		return err
	}

	checkoutOpts := &git.CheckoutOptions{
		Force: true,
	}

	if cloneOpts.Branch != "" {
		checkoutOpts.Branch = plumbing.NewBranchReferenceName(cloneOpts.Branch)
	} else if cloneOpts.Tag != "" {
		checkoutOpts.Branch = plumbing.NewTagReferenceName(cloneOpts.Tag)
	} else if cloneOpts.Commit != "" {
		hash := plumbing.NewHash(cloneOpts.Commit)
		checkoutOpts.Hash = hash
	}

	return worktree.Checkout(checkoutOpts)
}

// Clone clones a git repository
func (cloneOpts *CloneOptions) Clone() (*git.Repository, error) {
	if err := cloneOpts.Validate(); err != nil {
		return nil, err
	}
	url, err := cloneOpts.ForceGitUrl()
	if err != nil {
		return nil, err
	}

	client := &getter.Client{
		Src:       url,
		Dst:       cloneOpts.LocalPath,
		Pwd:       cloneOpts.LocalPath,
		Mode:      getter.ClientModeDir,
		Detectors: goGetterNoDetectors,
		Getters:   goGetterGetters,
	}

	if err := client.Get(); err != nil {
		return nil, err
	}

	repo, err := git.PlainOpen(cloneOpts.LocalPath)
	if err != nil {
		return nil, err
	}

	return repo, nil
}

// CloneWithOpts will clone from `repoURL` to `localPath` via git by using CloneOptions
func CloneWithOpts(opts ...CloneOption) (*git.Repository, error) {
	cloneOpts := &CloneOptions{}
	for _, opt := range opts {
		opt(cloneOpts)
	}

	err := cloneOpts.Validate()
	if err != nil {
		return nil, err
	}

<<<<<<< HEAD
    if cloneOpts.Bare {
        return cloneOpts.cloneBare()
    }
=======
	var repo *git.Repository

	if cloneOpts.Bare {
		repo, err = cloneOpts.CloneBare()
		if err != nil {
			return nil, err
		}

		err = cloneOpts.CheckoutFromBare()
		if err != nil {
			return nil, err
		}
	} else {
		repo, err = cloneOpts.Clone()
		if err != nil {
			return nil, err
		}
	}
>>>>>>> 1fb33d50

	return repo, nil
}

// Clone will clone from `repoURL` to `localPath` via git by tag name.
// Deprecated: This function will be removed in a future version. Use CloneWithOpts instead.
func Clone(repoURL string, tagName string, localPath string, writer io.Writer) (*git.Repository, error) {
	repo, err := git.PlainClone(localPath, false, &git.CloneOptions{
		URL:           repoURL,
		Progress:      writer,
		ReferenceName: plumbing.ReferenceName(plumbing.NewTagReferenceName(tagName)),
	})
	return repo, err
}

type GitHubRelease struct {
	TagName string `json:"tag_name"`
}

// parseNextPageURL extracts the 'next' page URL from the 'Link' header
func parseNextPageURL(linkHeader string) (string, error) {
	// Regex to extract 'next' page URL from the link header
	r := regexp.MustCompile(`<([^>]+)>;\s*rel="next"`)
	matches := r.FindStringSubmatch(linkHeader)

	if len(matches) < 2 {
		return "", errors.New("next page URL not found")
	}
	return matches[1], nil
}

// GetAllGithubReleases fetches all releases from a GitHub repository
func GetAllGithubReleases(url string) ([]string, error) {
	// Initialize and parse the URL to extract owner and repo names
	gitURL, err := giturl.NewGitURL(url)
	if err != nil {
		return nil, err
	}

	if gitURL.GetHostName() != "github.com" {
		return nil, errors.New("only GitHub repositories are currently supported")
	}

	// Construct initial API URL for the first page
	apiBase := fmt.Sprintf("https://api.github.com/repos/%s/%s/releases", gitURL.GetOwnerName(), gitURL.GetRepoName())
	apiURL := fmt.Sprintf("%s?per_page=100&page=1", apiBase)

	client := http.Client{
		Timeout: 10 * time.Second,
	}

	var releaseTags []string

	for apiURL != "" {
		req, err := http.NewRequest("GET", apiURL, nil)
		if err != nil {
			return nil, err
		}

		resp, err := client.Do(req)
		if err != nil {
			return nil, err
		}
		defer resp.Body.Close()

		if resp.StatusCode != http.StatusOK {
			return nil, fmt.Errorf("failed to fetch tags, status code: %d", resp.StatusCode)
		}

		// Decode the JSON response into a slice of releases
		var releases []GitHubRelease
		if err := json.NewDecoder(resp.Body).Decode(&releases); err != nil {
			return nil, err
		}

		// Extract tag names from the releases
		for _, release := range releases {
			releaseTags = append(releaseTags, release.TagName)
		}

		// Read the `Link` header to get the next page URL, if available
		linkHeader := resp.Header.Get("Link")
		if linkHeader != "" {
			nextURL, err := parseNextPageURL(linkHeader)
			if err != nil {
				apiURL = ""
			} else {
				apiURL = nextURL
			}
		} else {
			apiURL = ""
		}
		fmt.Println(apiURL)
	}

	return releaseTags, nil
}<|MERGE_RESOLUTION|>--- conflicted
+++ resolved
@@ -258,30 +258,9 @@
 		return nil, err
 	}
 
-<<<<<<< HEAD
-    if cloneOpts.Bare {
-        return cloneOpts.cloneBare()
-    }
-=======
-	var repo *git.Repository
-
-	if cloneOpts.Bare {
-		repo, err = cloneOpts.CloneBare()
-		if err != nil {
-			return nil, err
-		}
-
-		err = cloneOpts.CheckoutFromBare()
-		if err != nil {
-			return nil, err
-		}
-	} else {
-		repo, err = cloneOpts.Clone()
-		if err != nil {
-			return nil, err
-		}
-	}
->>>>>>> 1fb33d50
+   if cloneOpts.Bare {
+       return cloneOpts.cloneBare()
+   }
 
 	return repo, nil
 }
