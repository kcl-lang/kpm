package downloader

import (
	"os"
	"path/filepath"
	"testing"

	"gotest.tools/v3/assert"
	pkg "kcl-lang.io/kpm/pkg/package"
	"kcl-lang.io/kpm/pkg/utils"
)

const testDataDir = "test_data"

func getTestDir(subDir string) string {
	pwd, _ := os.Getwd()
	testDir := filepath.Join(pwd, testDataDir)
	testDir = filepath.Join(testDir, subDir)

	return testDir
}
func TestOciDownloader(t *testing.T) {
<<<<<<< HEAD
	ociTestDir := getTestDir("oci_test_dir")
	if err := os.MkdirAll(ociTestDir, os.ModePerm); err != nil {
=======
	path_oci := getTestDir("test_oci")
	if err := os.MkdirAll(path_oci, os.ModePerm); err != nil {
>>>>>>> 7a35562e
		t.Fatal(err)
	}

	defer func() {
<<<<<<< HEAD
		_ = os.RemoveAll(ociTestDir)
=======
		_ = os.RemoveAll(path_oci)
>>>>>>> 7a35562e
	}()

	downloader := OciDownloader{
		Platform: "linux/amd64",
	}

	options := NewDownloadOptions(
		WithSource(pkg.Source{
			Oci: &pkg.Oci{
				Reg:  "ghcr.io",
				Repo: "zong-zhe/helloworld",
				Tag:  "0.0.3",
			},
		}),
<<<<<<< HEAD
		WithLocalPath(ociTestDir),
	)

	err := downloader.Download(*options)

	assert.Equal(t, err, nil)
	assert.Equal(t, true, utils.DirExists(filepath.Join(ociTestDir, "artifact.tgz")))

	gitTestDir := getTestDir("git_test_dir")
	if err := os.MkdirAll(gitTestDir, os.ModePerm); err != nil {
=======
		WithLocalPath(path_oci),
	))

	assert.Equal(t, err, nil)
	assert.Equal(t, true, utils.DirExists(filepath.Join(path_oci, "artifact.tgz")))

	path_git := getTestDir("test_git")
	if err := os.MkdirAll(path_oci, os.ModePerm); err != nil {
>>>>>>> 7a35562e
		t.Fatal(err)
	}

	defer func() {
<<<<<<< HEAD
		_ = os.RemoveAll(gitTestDir)
=======
		_ = os.RemoveAll(path_git)
>>>>>>> 7a35562e
	}()

	gitDownloader := GitDownloader{}

	err = gitDownloader.Download(*NewDownloadOptions(
		WithSource(pkg.Source{
			Git: &pkg.Git{
				Url:    "https://github.com/kcl-lang/flask-demo-kcl-manifests.git",
				Commit: "ade147b",
			},
		}),
<<<<<<< HEAD
		WithLocalPath(gitTestDir),
	))

	assert.Equal(t, err, nil)
	assert.Equal(t, false, utils.DirExists(filepath.Join(gitTestDir, "some_expected_file")))
=======
		WithLocalPath(path_git),
	))

	assert.Equal(t, err, nil)
>>>>>>> 7a35562e
}<|MERGE_RESOLUTION|>--- conflicted
+++ resolved
@@ -20,22 +20,13 @@
 	return testDir
 }
 func TestOciDownloader(t *testing.T) {
-<<<<<<< HEAD
 	ociTestDir := getTestDir("oci_test_dir")
 	if err := os.MkdirAll(ociTestDir, os.ModePerm); err != nil {
-=======
-	path_oci := getTestDir("test_oci")
-	if err := os.MkdirAll(path_oci, os.ModePerm); err != nil {
->>>>>>> 7a35562e
 		t.Fatal(err)
 	}
 
 	defer func() {
-<<<<<<< HEAD
 		_ = os.RemoveAll(ociTestDir)
-=======
-		_ = os.RemoveAll(path_oci)
->>>>>>> 7a35562e
 	}()
 
 	downloader := OciDownloader{
@@ -49,8 +40,7 @@
 				Repo: "zong-zhe/helloworld",
 				Tag:  "0.0.3",
 			},
-		}),
-<<<<<<< HEAD
+		})
 		WithLocalPath(ociTestDir),
 	)
 
@@ -61,25 +51,11 @@
 
 	gitTestDir := getTestDir("git_test_dir")
 	if err := os.MkdirAll(gitTestDir, os.ModePerm); err != nil {
-=======
-		WithLocalPath(path_oci),
-	))
-
-	assert.Equal(t, err, nil)
-	assert.Equal(t, true, utils.DirExists(filepath.Join(path_oci, "artifact.tgz")))
-
-	path_git := getTestDir("test_git")
-	if err := os.MkdirAll(path_oci, os.ModePerm); err != nil {
->>>>>>> 7a35562e
 		t.Fatal(err)
 	}
 
 	defer func() {
-<<<<<<< HEAD
 		_ = os.RemoveAll(gitTestDir)
-=======
-		_ = os.RemoveAll(path_git)
->>>>>>> 7a35562e
 	}()
 
 	gitDownloader := GitDownloader{}
@@ -91,16 +67,9 @@
 				Commit: "ade147b",
 			},
 		}),
-<<<<<<< HEAD
 		WithLocalPath(gitTestDir),
 	))
 
 	assert.Equal(t, err, nil)
 	assert.Equal(t, false, utils.DirExists(filepath.Join(gitTestDir, "some_expected_file")))
-=======
-		WithLocalPath(path_git),
-	))
-
-	assert.Equal(t, err, nil)
->>>>>>> 7a35562e
-}+}
